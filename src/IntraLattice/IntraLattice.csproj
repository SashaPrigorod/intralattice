--- conflicted
+++ resolved
@@ -62,13 +62,8 @@
   </ItemGroup>
   <ItemGroup>
     <Compile Include="CORE\Components\Utility\AdjustUVComponent.cs" />
-<<<<<<< HEAD
     <Compile Include="CORE\Data\GH_Goo\LatticeCellGoo.cs" />
-=======
-    <Compile Include="CORE\Data\GH_Goo\LatticeCellGooComponent.cs" />
     <Compile Include="CORE\Data\GH_Goo\LatticeGoo.cs" />
-    <Compile Include="CORE\Data\GH_Goo\LatticeGootestfile.cs" />
->>>>>>> 4176f351
     <Compile Include="CORE\Data\new\EndoMesh.cs" />
     <Compile Include="CORE\Data\new\Lattice.cs" />
     <Compile Include="CORE\Data\new\ExoMesh.cs" />
